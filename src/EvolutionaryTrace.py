--- conflicted
+++ resolved
@@ -79,15 +79,12 @@
         memory (this is important for large alignments).
     """
 
-<<<<<<< HEAD
     def __init__(self, query_id, polymer_type, aln_fn, et_distance, distance_model, tree_building_method,
                  tree_building_options, ranks, position_type, scoring_metric, gap_correction, maximize, out_dir,
                  output_files, processors, low_memory):
-=======
     def __init__(self, query, polymer_type, aln_file, et_distance, distance_model, tree_building_method,
-                 tree_building_options, ranks, position_type, scoring_metric, gap_correction, out_dir, output_files,
-                 processors, low_memory):
->>>>>>> 3f06057e
+                 tree_building_options, ranks, position_type, scoring_metric, gap_correction, maximize, out_dir,
+                 output_files, processors, low_memory):
         """
         Initialization for EvolutionaryTrace class:
 
@@ -213,14 +210,9 @@
             self.trace.characterize_rank_groups(processes=self.processors,
                                                 write_out_sub_aln='sub-alignments' in self.output_files,
                                                 write_out_freq_table='frequency_tables' in self.output_files)
-<<<<<<< HEAD
             self.ranking, self.scores, self.coverage = self.trace.trace(scorer=self.scorer, processes=self.processors,
                                                                         gap_correction=self.gap_correction,
                                                                         maximize=self.maximize)
-=======
-            self.rankings, self.scores, self.coverages = self.trace.trace(scorer=self.scorer, processes=self.processors,
-                                                                        gap_correction=self.gap_correction)
->>>>>>> 3f06057e
             with open(serial_fn, 'wb') as handle:
                 pickle.dump((self.trace, self.rankings, self.scores, self.coverages), handle, pickle.HIGHEST_PROTOCOL)
         root_node_name = self.assignments[1][1]['node'].name
