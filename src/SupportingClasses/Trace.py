--- conflicted
+++ resolved
@@ -202,17 +202,10 @@
         match_mismatch_table = MatchMismatchTable(seq_len=self.aln.seq_length, num_aln=num_aln,
                                                   single_alphabet_size=single_size, single_mapping=single_mapping,
                                                   single_reverse_mapping=single_reverse,
-<<<<<<< HEAD
-                                                  larger_alphabet_size=larger_size,
-                                                  larger_mapping=larger_mapping,
+                                                  larger_alphabet_size=larger_size, larger_mapping=larger_mapping,
                                                   larger_reverse_mapping=larger_reverse,
                                                   single_to_larger_mapping=single_to_larger,
-                                                  pos_size=pos_size)
-=======
-                                                  larger_alphabet_size=larger_size, larger_mapping=larger_mapping,
-                                                  larger_reverse_mapping=larger_reverse,
-                                                  single_to_larger_mapping=single_to_larger, pos_size=self.pos_size)
->>>>>>> d66c1cb9
+                                                  pos_size=self.pos_size)
         match_mismatch_table.identify_matches_mismatches()
         visited = {}
         components = False
@@ -747,20 +740,14 @@
             else:
                 # If the node is larger characterize the whole alignment, one position at a time.
                 pos_table, pair_table = sub_aln.characterize_positions2(
-<<<<<<< HEAD
                     single=single, pair=pair, single_size=s_size, single_mapping=s_map, single_reverse=s_rev,
                     pair_size=p_size, pair_mapping=p_map, pair_reverse=p_rev, single_to_pair=s_to_p)
-=======
-                    single=single, pair=pair, single_letter_size=s_size, single_letter_mapping=s_map,
-                    single_letter_reverse=s_rev, pair_letter_size=p_size, pair_letter_mapping=p_map,
-                    pair_letter_reverse=p_rev, single_to_pair=s_to_p)
             if table_type == 'single':
                 freq_table = pos_table
             elif table_type == 'pair':
                 freq_table = pair_table
             else:
                 raise ValueError('Unknown table type encountered in characterization!')
->>>>>>> d66c1cb9
             end = time()
             # If characterization has not been timed before record the characterization time (used for sleep time during
             # the next loop, where higher rank nodes are characterized).
