--- conflicted
+++ resolved
@@ -160,14 +160,6 @@
         self.assertTrue(pdb.file_name.endswith(fn))
         os.remove(fn)
 
-    def test_import_pdb_empty(self):
-        fn = write_out_temp_fn(suffix='pdb')
-        pdb = PDBReference(pdb_file=fn)
-        pdb.import_pdb(structure_id='1TES')
-        self.evaluate_import_pdb(pdb=pdb, expected_struct_len=0, expected_chain=set(), expected_seq={},
-                                 expected_res_list={}, expected_res_pos={}, expected_size={})
-        os.remove(fn)
-
     def test_import_pdb_single_seq(self):
         fn = write_out_temp_fn(suffix='pdb', out_str=chain_a_pdb)
         pdb = PDBReference(pdb_file=fn)
@@ -241,41 +233,38 @@
         os.remove(fn)
         os.remove(save_fname)
 
-<<<<<<< HEAD
     def test_import_pdb_misordered_numbering_seq(self):
-        fn = write_out_temp_pdb(chain_a_pdb_partial2 + chain_a_pdb_partial)
-        pdb = PDBReference(pdb_file=fn)
-        pdb.import_pdb(structure_id='1TES')
-        self.assertEqual(len(pdb.structure), 1)
-        self.assertEqual(pdb.chains, {'A'})
-        self.assertEqual(pdb.seq, {'A': 'MET'})
-        self.assertEqual(pdb.pdb_residue_list, {'A': [1, 2, 3]})
-        self.assertEqual(pdb.residue_pos, {'A': {1: 'M', 2: 'E', 3: 'T'}})
-        self.assertEqual(pdb.size, {'A': 3})
-        self.assertIsNone(pdb.external_seq)
-        os.remove(fn)
-
-        fn = write_out_temp_pdb(chain_a_pdb_partial + chain_a_pdb_partial2)
-        pdb = PDBReference(pdb_file=fn)
-        pdb.import_pdb(structure_id='1TES')
-        self.assertEqual(len(pdb.structure), 1)
-        self.assertEqual(pdb.chains, {'A'})
-        self.assertEqual(pdb.seq, {'A': 'MET'})
-        self.assertEqual(pdb.pdb_residue_list, {'A': [1, 2, 3]})
-        self.assertEqual(pdb.residue_pos, {'A': {1: 'M', 2: 'E', 3: 'T'}})
-        self.assertEqual(pdb.size, {'A': 3})
-        self.assertIsNone(pdb.external_seq)
-        os.remove(fn)
-=======
-    def test_init_failure_None(self):
+        fn = write_out_temp_fn(suffix='pdb', out_str=chain_a_pdb_partial2 + chain_a_pdb_partial)
+        pdb = PDBReference(pdb_file=fn)
+        pdb.import_pdb(structure_id='1TES')
+        self.evaluate_import_pdb(pdb=pdb, expected_struct_len=1, expected_chain={'A'}, expected_seq={'A': 'MET'},
+                                 expected_res_list={'A': [1, 2, 3]}, expected_res_pos={'A': {1: 'M', 2: 'E', 3: 'T'}},
+                                 expected_size={'A': 3})
+        os.remove(fn)
+
+        fn = write_out_temp_fn(suffix='pdb', out_str=chain_a_pdb_partial + chain_a_pdb_partial2)
+        pdb = PDBReference(pdb_file=fn)
+        pdb.import_pdb(structure_id='1TES')
+        self.evaluate_import_pdb(pdb=pdb, expected_struct_len=1, expected_chain={'A'}, expected_seq={'A': 'MET'},
+                                 expected_res_list={'A': [1, 2, 3]}, expected_res_pos={'A': {1: 'M', 2: 'E', 3: 'T'}},
+                                 expected_size={'A': 3})
+        os.remove(fn)
+
+    def test_init_failure_none(self):
         with self.assertRaises(AttributeError):
             PDBReference(pdb_file=None)
->>>>>>> d66c1cb9
 
     def test_init_failure_bad_file_path(self):
         fname = generate_temp_fn(suffix='pdb')
         with self.assertRaises(AttributeError):
             PDBReference(pdb_file=fname)
+
+    def test_import_pdb_failure_empty_file(self):
+        fn = write_out_temp_fn(suffix='pdb')
+        pdb = PDBReference(pdb_file=fn)
+        with self.assertRaises(ValueError):
+            pdb.import_pdb(structure_id='1TES')
+        os.remove(fn)
 
 
 class GetPDBSequence(TestCase):
