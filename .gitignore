--- conflicted
+++ resolved
@@ -1,10 +1,7 @@
 .pydevproject
 .project
-<<<<<<< HEAD
+.idea
 .idea/*
+*.pyc
 Input/*
-Output/*
-=======
-.idea
-*.pyc
->>>>>>> 304f1361
+Output/*