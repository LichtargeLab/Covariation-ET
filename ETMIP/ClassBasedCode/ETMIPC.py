'''
Created on Aug 21, 2017

@author: dmkonecki
'''
import os
import csv
import sys
import numpy as np
from time import time
import matplotlib
matplotlib.use('Agg')
from mpl_toolkits.mplot3d import Axes3D
import matplotlib.pyplot as plt
from matplotlib.ticker import LinearLocator, FormatStrFormatter
import pylab as pl
from seaborn import heatmap
from multiprocessing import Pool
# from sklearn.cluster import AgglomerativeClustering
from sklearn.metrics import mutual_info_score, auc, roc_curve
from IPython import embed


class ETMIPC(object):
    '''
    classdocs
    '''

    def __init__(self, alignment, clusters, pdb, outputDir, processes):
        '''
        Constructor

        Initiates an instance of the ETMIPC class which stores the
        following data:

        alignment : SeqAlignment
            The SeqAlignment object containing relevant information for this
            ETMIPC analysis.
        clusters : list
            The k's for which to create different clusterings.
        pdb : PDBReference
            The PDBReference object containing relevant information for this
            ETMIPC analysis.
        outputDir : str
            Directory name or path to directory where results from this analysis
            should be stored.
        processes : int
            The number of processes to spawn for more intense computations
            performed during this analysis.  If the number is higher than the
            number of jobs required to quickly perform this analysis the number
            of jobs is used as the number of processes.  If the number of
            processes is higher than the number of processors available to the
            program, the number of processors available is used instead.
        wholeMIPMatrix : np.array
            Matrix scoring the coupling between all positions in the query
            sequence, as computed over all sequences in the input alignment.
        wholeEvidenceMatrix : np.array
            Matrix containing the number of sequences which are not gaps in
            either position used for scoring the wholeMIPMatrix.
        resultTimes : dict
            Dictionary mapping k constant to the amount of time it took to
            perform analysis for that k constant.
        rawScores : dict
            This dictionary maps clustering constant to an k x m x n matrix.
            This matrix has coupling scores for all positions in the query
            sequences for each of the clusters created by hierarchical
            clustering.
        resultMatrices : dict
            This dictionary maps clustering constants to a matrix scoring the
            coupling between all residues in the query sequence over all of the
            clusters created at that constant.
        evidenceCounts : dict
            This dictionary maps clustering constants to a matrix which has
            counts for the number of sequences which are not gaps in
            either position used for scoring at that position.
        summaryMatrices : dict
            This dictionary maps clustering constants to a matrix which combines
            the scores from the wholeMIPMatrix, all lower clustering constants,
            and this clustering constant.
        coverage : dict
            This dictionary maps clustering constants to a matrix of normalized
            coupling scores between 0 and 100, computed from the
            summaryMatrices.
        aucs : dict
            This dictionary maps clustering constants to a tuple containing the
            auc, tpr, and fpr for comparing the coupled scores to the PDB
            reference (if provided) at a specified distance threshold.
        '''
        self.alignment = alignment
        self.clusters = clusters
        self.subAlignments = {c: {} for c in self.clusters}
        self.pdb = pdb
        self.outputDir = outputDir
        self.processes = processes
        self.wholeMIPMatrix = None
        self.wholeEvidenceMatrix = None
        self.resultTimes = {c: 0.0 for c in self.clusters}
        self.rawScores = {c: np.zeros((c, self.alignment.seqLength,
                                       self.alignment.seqLength))
                          for c in self.clusters}
        self.resultMatrices = {c: None for c in self.clusters}
        self.evidenceCounts = {c: np.zeros((c, self.alignment.seqLength,
                                            self.alignment.seqLength))
                               for c in self.clusters}
        self.summaryMatrices = {c: np.zeros((self.alignment.seqLength,
                                             self.alignment.seqLength))
                                for c in self.clusters}
        self.coverage = {c: np.zeros((self.alignment.seqLength,
                                      self.alignment.seqLength))
                         for c in self.clusters}
        self.aucs = {}

    def determineWholeMIP(self, evidence, alterInput):
        '''
        determineWholeMIP

        Paramters:
        evidence : bool
            Whether or not to normalize using the evidence using the evidence
            counts computed while performing the coupling scoring.
        alterInput: bool
            Whether or not to restrict the input to the mutual information
            computation to only those sequences which have gaps in neither of
            the considered positions.

        This method performs the wholeAnalysis method on all sequences in the
        sequence alignment. This method updates the wholeMIPMatrix and
        wholeEvidenceMatrix class variables.
        '''
        mipMatrix, evidenceCounts = wholeAnalysis(self.alignment, evidence,
                                                  alterInput,
                                                  saveFile='wholeMIP')
        self.wholeMIPMatrix = mipMatrix
        self.wholeEvidenceMatrix = evidenceCounts

    def calculateClusteredMIPScores(self, aaDict, wCC, alterInput):
        '''
        Calculate Clustered MIP Scores

        This method calculates the coupling scores for subsets of sequences
        from the alignment as determined by hierarchical clustering on the
        distance matrix between sequences of the alignment. This method updates
        the resultMatrices, resultTimes, and rawScores class variables.

        Parameters:
        -----------
        aaDict : dict
            A dictionary mapping amino acids to numerical representations.
        wCC : str
            Method by which to combine individual matrices from one round of
            clustering. The options supported now are: sum, average,
            size_weighted, evidence_weighted, and evidence_vs_size.
        alter: bool
            Whether or not to restrict the input to the mutual information
            computation to only those sequences which have gaps in neither of
            the considered positions.
        '''
        # Generate clusters and jobs to perform
        inputs = []
        clusterSizes = {}
        for c in self.clusters:
            start = time()
            clusterSizes[c] = {}
<<<<<<< HEAD
            resultDir = self.outputDir + '/{}/'.format(c)
            if(not os.path.exists(resultDir)):
                os.mkdir(resultDir)
            os.chdir(resultDir)
#             clusDict, clusDet = self.alignment.aggClustering(nCluster=c,
#                                                              cacheDir=self.outputDir)
            clusDict, clusDet = self.alignment.randomAssignment(nCluster=c)
=======
            clusDict, clusDet = self.alignment.aggClustering(nCluster=c,
                                                             cacheDir=self.outputDir)
>>>>>>> ce1e7517
            treeOrdering = []
            for sub in clusDet:
                newAlignment = self.alignment.generateSubAlignment(
                    clusDict[sub])
                clusterSizes[c][sub] = newAlignment.size
                # Create matrix converting sequences of amino acids to sequences of
                # integers representing sequences of amino acids
                newAlignment.alignment2num(aaDict)
                inputs.append((c, sub, newAlignment))
                treeOrdering += newAlignment.treeOrder
                self.subAlignments[c][sub] = newAlignment
            self.alignment.setTreeOrdering(tOrder=treeOrdering)
            end = time()
            self.resultTimes[c] += end - start
        # Perform jobs
        if(self.processes == 1):
            poolInitTemp(wCC, alterInput)
            res1 = []
            for i in inputs:
                res = etMIPWorkerTemp(i)
                res1.append(res)
        else:
            pool = Pool(processes=self.processes, initializer=poolInitTemp,
                        initargs=(wCC, alterInput))
            res1 = pool.map_async(etMIPWorkerTemp, inputs)
            pool.close()
            pool.join()
            res1 = res1.get()
        # Retrieve results
        for r in res1:
            self.rawScores[r[0]][r[1]] = r[2]
            self.evidenceCounts[r[0]][r[1]] = r[3]
            self.resultTimes[r[0]] += r[4]
        # Combine results
        for c in self.clusters:
            start = time()
            # Additive clusters
            if(wCC == 'sum'):
                resMatrix = np.sum(self.rawScores[c], axis=0)
            # Normal average over clusters
            elif(wCC == 'average'):
                resMatrix = np.mean(self.rawScores[c], axis=0)
            # Weighted average over clusters based on cluster sizes
            elif(wCC == 'size_weighted'):
                weighting = np.array([clusterSizes[c][s]
                                      for s in sorted(clusterSizes[c].keys())])
                resMatrix = weighting[:, None, None] * self.rawScores[c]
                resMatrix = np.sum(resMatrix, axis=0) / self.alignment.size
            # Weighted average over clusters based on evidence counts at each
            # pair vs. the number of sequences with evidence for that pairing.
            elif(wCC == 'evidence_weighted'):
                resMatrix = (np.sum(self.rawScores[c] * self.evidenceCounts[c],
                                    axis=0) / np.sum(self.evidenceCounts[c], axis=0))
            # Weighted average over clusters based on evidence counts at each
            # pair vs. the entire size of the alignment.
            elif(wCC == 'evidence_vs_size'):
                resMatrix = (np.sum(self.rawScores[c] * self.evidenceCounts[c],
                                    axis=0) / float(self.alignment.size))
            else:
                print 'Combination method not yet implemented'
                raise NotImplementedError()
            resMatrix[np.isnan(resMatrix)] = 0.0
            self.resultMatrices[c] = resMatrix
            end = time()
            self.resultTimes[c] += end - start

    def combineClusteringResults(self, combination):
        '''
        Combine Clustering Result

        This method combines data from wholeMIPMatrix and resultMatrices to
        populate the summaryMatrices.  The combination occurs by simple addition
        but if average is specified it is normalized by the number of elements
        added.

        Parameters:
        -----------
        combination: str
            Method by which to combine scores across clustering constants. By
            default only a sum is performed, the option average is also
            supported.
        '''
        start = time()
        for i in range(len(self.clusters)):
            currClus = self.clusters[i]
            self.summaryMatrices[currClus] += self.wholeMIPMatrix
            for j in [c for c in self.clusters if c <= currClus]:
                self.summaryMatrices[currClus] += self.resultMatrices[j]
            if(combination == 'average'):
                self.summaryMatrices[currClus] /= (i + 2)
        end = time()
        print('Combining data across clusters took {} min'.format(
            (end - start) / 60.0))

    def computeCoverageAndAUC(self, threshold):
        '''
        Compute Coverage And AUC

        This method computes the coverage/normalized coupling scores between
        residues in the query sequence as well as the AUC summary values
        determined when comparing the coupling score to the distance between
        residues in the PDB file. This method updates the coverage, resultTimes,
        and aucs variables.

        Parameters:
        -----------
        threshold : float
            Distance in Angstroms between residues considered as a preliminary
            positive set of coupled residues based on spatial positions in
            the PDB file if provided.
        '''
        start = time()
        if(self.processes == 1):
            res2 = []
            for clus in self.clusters:
                poolInit2(threshold, self.alignment, self.pdb)
                r = etMIPWorker2((clus, self.summaryMatrices[clus]))
                res2.append(r)
        else:
            pool2 = Pool(processes=self.processes, initializer=poolInit2,
                         initargs=(threshold, self.alignment, self.pdb))
            res2 = pool2.map_async(etMIPWorker2,
                                   [(clus, self.summaryMatrices[clus])
                                    for clus in self.clusters])
            pool2.close()
            pool2.join()
            res2 = res2.get()
        for r in res2:
            self.coverage[r[0]] = r[1]
            self.resultTimes[r[0]] += r[2]
            self.aucs[r[0]] = r[3:]
        end = time()
        print('Computing coverage and AUC took {} min'.format((end - start) / 60.0))

    def produceFinalFigures(self, today, cutOff, verbosity):
        '''
        Produce Final Figures

        This method writes out clustering scores and additional results, as well
        as plotting heatmaps and surface plots of the coupling data for the
        query sequence. This method updates the resultTimes class variable.

        Parameters:
        -----------
        today : str
            The current date which will be used for identifying the proper
            directory to store files in.
        cutOff : float
            Distance in Angstroms between residues considered as a preliminary
            positive set of coupled residues based on spatial positions in
            the PDB file if provided.
        verbosity : int
            How many figures to produce.1 = ROC Curves, ETMIP Coverage file,
            and final AUC and Timing file. 2 = files with all scores at each
            clustering. 3 = sub-alignment files and plots. 4 = surface plots
            and heatmaps of ETMIP raw and coverage scores.'
        '''
        begin = time()
        self.alignment.heatmapPlot('Overall Alignment')
        for c in self.clusters:
            clusterDir = '{}/'.format(c)
            if(not os.path.exists(clusterDir)):
                os.mkdir(clusterDir)
            os.chdir(clusterDir)
            qName = self.alignment.queryID.split('_')[1]
            if(verbosity >= 1):
                start = time()
                self.writeOutClusteringResults(today, qName, cutOff, c)
                end = time()
                timeElapsed = end - start
                self.resultTimes[c] += timeElapsed
                if(self.pdb):
                    self.plotAUC(qName, c, today, cutOff)
            if(verbosity >= 2):
                self.writeOutClusterScoring(today, qName, c)
            if(verbosity >= 3):
                for sub in self.subAlignments[c].keys():
                    self.subAlignments[c][sub].writeOutAlignment(
                        fileName='AlignmentForK{}_{}.fa'.format(c, sub))
                    self.subAlignments[c][sub].setTreeOrdering(
                        tOrder=self.alignment.treeOrder)
                    self.subAlignments[c][sub].heatmapPlot(
                        name='Aligment For K {} {}'.format(c, sub))
            if(verbosity >= 4):
                self.heatmapPlot('Raw Score Heatmap K {}'.format(c),
                                 normalized=False, cluster=c)
                self.surfacePlot('Raw Score Surface K {}'.format(c),
                                 normalized=False, cluster=c)
                self.heatmapPlot('Coverage Heatmap K {}'.format(c), normalized=True,
                                 cluster=c)
                self.surfacePlot('Coverage Surface K {}'.format(c), normalized=True,
                                 cluster=c)
            os.chdir('..')
        finish = time()
        print('Producing final figures took {} min'.format(
            (finish - begin) / 60.0))

    def plotAUC(self, qName, clus, today, cutoff):
        '''
        Plot AUC

        This function plots and saves the AUCROC.  The image will be stored in
        the eps format with dpi=1000 using a name specified by the query name,
        cutoff, clustering constant, and date.

        Parameters:
        -----------
        qName: str
            Name of the query protein
        clus: int
            Number of clusters created
        today: date
            The days date
        cutoff: int
            The distance used for proximity cutoff in the PDB structure.
        '''
        start = time()
        pl.plot(self.aucs[clus][0], self.aucs[clus][1],
                label='(AUC = {0:.2f})'.format(self.aucs[clus][2]))
        pl.plot([0, 1], [0, 1], 'k--')
        pl.xlim([0.0, 1.0])
        pl.ylim([0.0, 1.0])
        pl.xlabel('False Positive Rate')
        pl.ylabel('True Positive Rate')
        title = 'Ability to predict positive contacts in {}, Cluster = {}'.format(
            qName, clus)
        pl.title(title)
        pl.legend(loc="lower right")
        imagename = '{}{}A_C{}_{}roc.eps'.format(
            qName, cutoff, clus, today)
        pl.savefig(imagename, format='eps', dpi=1000, fontsize=8)
        pl.close()
        end = time()
        print('Plotting the AUC plot took {} min'.format((end - start) / 60.0))

    def heatmapPlot(self, name, normalized, cluster):
        '''
        Heatmap Plot

        This method creates a heatmap using the Seaborn plotting package. The
        data used can come from the summaryMatrices or coverage data.

        Parameters:
        -----------
        name : str
            Name used as the title of the plot and the filename for the saved
            figure.
        normalized : bool
            Whether or not to use the coverage data or not. If not the summary
            Matrices data will be used.
        cluster : int
            The clustering constant for which to create a heatmap.
        '''
        start = time()
        if(normalized):
            relData = self.coverage
        else:
            relData = self.summaryMatrices
        dataMat = relData[cluster]
        dmMax = np.max(dataMat)
        dmMin = np.min(dataMat)
        plotMax = max([dmMax, abs(dmMin)])
        heatmap(data=dataMat, cmap='jet', center=0.0, vmin=-1 * plotMax,
                vmax=plotMax, cbar=True, square=True)
        plt.title(name)
        plt.savefig(name.replace(' ', '_') + '.pdf')
        plt.clf()
        end = time()
        print('Plotting ETMIp-C heatmap took {} min'.format((end - start) / 60.0))

    def surfacePlot(self, name, normalized, cluster):
        '''
        Surface Plot

        This method creates a surface plot using the matplotlib plotting
        package. The data used can come from the summaryMatrices or coverage
        data.

        Parameters:
        -----------
        name : str
            Name used as the title of the plot and the filename for the saved
            figure.
        normalized : bool
            Whether or not to use the coverage data or not. If not the summary
            Matrices data will be used.
        cluster : int
            The clustering constant for which to create a heatmap.
        '''
        start = time()
        if(normalized):
            relData = self.coverage
        else:
            relData = self.summaryMatrices
        dataMat = relData[cluster]
        dmMax = np.max(dataMat)
        dmMin = np.min(dataMat)
        plotMax = max([dmMax, abs(dmMin)])
        X = Y = np.arange(max(dataMat.shape))
        fig = plt.figure()
        ax = fig.gca(projection='3d')
        X, Y = np.meshgrid(X, Y)
        surf = ax.plot_surface(X, Y, dataMat, cmap='jet',  # cm.jet,
                               linewidth=0, antialiased=False)
        ax.set_zlim(-1 * plotMax, plotMax)
        ax.zaxis.set_major_locator(LinearLocator(10))
        ax.zaxis.set_major_formatter(FormatStrFormatter('%.02f'))
        fig.colorbar(surf, shrink=0.5, aspect=5)
        plt.savefig(name.replace(' ', '_') + '.pdf')
        plt.clf()
        end = time()
        print('Plotting ETMIp-C surface plot took {} min'.format((end - start) / 60.0))

    def writeOutClusterScoring(self, today, qName, clus):
        '''
        Write out clustering scoring results

        This method writes the results of the clustering to file.

        Parameters:
        today: date
            Todays date.
        qName: str
            The name of the query protein
        clus: int
            The number of clusters created
        '''
        start = time()
        convertAA = {'A': 'ALA', 'R': 'ARG', 'N': 'ASN', 'D': 'ASP', 'B': 'ASX',
                     'C': 'CYS', 'E': 'GLU', 'Q': 'GLN', 'Z': 'GLX', 'G': 'GLY',
                     'H': 'HIS', 'I': 'ILE', 'L': 'LEU', 'K': 'LYS', 'M': 'MET',
                     'F': 'PHE', 'P': 'PRO', 'S': 'SER', 'T': 'THR', 'W': 'TRP',
                     'Y': 'TYR', 'V': 'VAL'}
        e = "{}_{}_{}.all_scores.txt".format(today, qName, clus)
        etMIPOutFile = open(e, "wb")
        etMIPWriter = csv.writer(etMIPOutFile, delimiter='\t')
        etMIPWriter.writerow(['Pos1', 'AA1', 'Pos2', 'AA2', 'OriginalScore'] +
                             ['C.' + i for i in map(str, range(1, clus + 1))] +
                             ['Cluster_Score', 'Summed_Score', 'ETMIp_Coverage'])
        for i in range(0, self.alignment.seqLength):
            for j in range(i + 1, self.alignment.seqLength):
                res1 = i + 1
                res2 = j + 1
                rowP1 = [res1, convertAA[self.alignment.querySequence[i]], res2,
                         convertAA[self.alignment.querySequence[j]],
                         round(self.wholeMIPMatrix[i, j], 4)]
                rowP2 = [round(self.rawScores[clus][c, i, j], 4)
                         for c in range(clus)]
                rowP3 = [round(self.resultMatrices[clus][i, j], 4),
                         round(self.summaryMatrices[clus][i, j], 4),
                         round(self.coverage[clus][i, j], 4)]
                etMIPWriter.writerow(rowP1 + rowP2 + rowP3)
        etMIPOutFile.close()
        end = time()
        print('Writing the ETMIP worker data to file took {} min'.format(
            (end - start) / 60.0))

    def writeOutClusteringResults(self, today, qName, cutoff, clus):
        '''
        Write out clustering results

        This method writes the results of the clustering to file.

        Parameters:
        today: date
            Todays date.
        qName: str
            The name of the query protein
        cutoff : float
            The distance used for proximity cutoff in the PDB structure.
        clus: int
            The number of clusters created
        pdb: PDBReference
            Object representing the pdb structure used in the current
            analysis.  This object is passed in to enable access to the
            sortedPDBDist variable.
        sortedPDBDist: numpy nd array
            Array of the distances between sequences, sorted by sequence indices.
        '''
        start = time()
        convertAA = {'A': 'ALA', 'R': 'ARG', 'N': 'ASN', 'D': 'ASP', 'B': 'ASX',
                     'C': 'CYS', 'E': 'GLU', 'Q': 'GLN', 'Z': 'GLX', 'G': 'GLY',
                     'H': 'HIS', 'I': 'ILE', 'L': 'LEU', 'K': 'LYS', 'M': 'MET',
                     'F': 'PHE', 'P': 'PRO', 'S': 'SER', 'T': 'THR', 'W': 'TRP',
                     'Y': 'TYR', 'V': 'VAL'}
        e = "{}_{}_{}.etmipCVG.clustered.txt".format(today, qName, clus)
        etMIPOutFile = open(e, "w+")
        etMIPWriter = csv.writer(etMIPOutFile, delimiter='\t')
        header = ['Pos1', '(AA1)', 'Pos2', '(AA2)', 'ETMIp_Score',
                  'ETMIp_Coverage', 'Residue_Dist', 'Within_Threshold',
                  'Cluster']
        etMIPWriter.writerow(header)
        for i in range(0, self.alignment.seqLength):
            for j in range(i + 1, self.alignment.seqLength):
                if(self.pdb is None):
                    res1 = i + 1
                    res2 = j + 1
                    r = '-'
                    dist = '-'
                else:
                    if((i in self.pdb.fastaToPDBMapping) or
                       (j in self.pdb.fastaToPDBMapping)):
                        if(i in self.pdb.fastaToPDBMapping):
                            mapped1 = self.pdb.fastaToPDBMapping[i]
                            res1 = self.pdb.pdbResidueList[mapped1]
                        else:
                            res1 = '-'
                        if(j in self.pdb.fastaToPDBMapping):
                            mapped2 = self.pdb.fastaToPDBMapping[j]
                            res2 = self.pdb.pdbResidueList[mapped2]
                        else:
                            res2 = '-'
                        if((i in self.pdb.fastaToPDBMapping) and
                           (j in self.pdb.fastaToPDBMapping)):
                            dist = round(
                                self.pdb.residueDists[mapped1, mapped2], 4)
                        else:
                            dist = float('NaN')
                    if(dist <= cutoff):
                        r = 1
                    elif(np.isnan(dist)):
                        r = '-'
                    else:
                        r = 0
                etMIPOutputLine = [res1, '({})'.format(
                    convertAA[self.alignment.querySequence[i]]),
                    res2, '({})'.format(
                    convertAA[self.alignment.querySequence[j]]),
                    round(self.summaryMatrices[clus][i, j], 4),
                    round(self.coverage[clus][i, j], 4), dist, r, clus]
                etMIPWriter.writerow(etMIPOutputLine)
        etMIPOutFile.close()
        end = time()
        print('Writing the ETMIP worker data to file took {} min'.format(
            (end - start) / 60.0))

    def writeFinalResults(self, today, cutoff):
        '''
        Write final results

        This method writes the final results to file for an analysis.  In this case
        that consists of the cluster numbers, the resulting AUCs, and the time
        spent in processing.

        Parameters:
        -----------
        today: str
            The current date in string format.
        cutoff: float
            The distance threshold for interaction between two residues in a
            protein structure.
        '''
        start = time()
        qName = self.alignment.queryID.split('_')[1]
        o = '{}_{}etmipAUC_results.txt'.format(qName, today)
        outfile = open(o, 'w+')
        outfile.write(
            "Protein/id: {} Alignment Size: {} Length of protein: {} Cutoff: {}\n".format(
                qName, self.alignment.size, self.alignment.seqLength, cutoff))
        outfile.write("#OfClusters\tAUC\tRunTime\n")
        for c in self.clusters:
            if(self.pdb):
                outfile.write("\t{0}\t{1}\t{2}\n".format(
                    c, round(self.aucs[c][2], 4),
                    round(self.resultTimes[c], 4)))
            else:
                outfile.write("\t{0}\t{1}\t{2}\n".format(
                    c, '-',
                    round(self.resultTimes[c], 4)))
        end = time()
        print('Writing final results took {} min'.format((end - start) / 60.0))
###############################################################################
#
###############################################################################


def wholeAnalysis(alignment, evidence, alterInput, saveFile=None):
    '''
    Whole Analysis

    Generates the MIP matrix.

    Parameters:
    -----------
    alignment: SeqAlignment
        A class containing the query sequence alignment in different formats,
        as well as summary values.
    evidence : bool
        Whether or not to normalize using the evidence using the evidence
        counts computed while performing the coupling scoring.
    alterInput: bool
        Whether or not to restrict the input to the mutual information
        computation to only those sequences which have gaps in neither of
        the considered positions.
    saveFile: str
        File path to a previously stored MIP matrix (.npz should be excluded as
        it will be added automatically).
    Returns:
    --------
    matrix
        Matrix of MIP scores which has dimensions seq_length by seq_length.
    matrix
        Matrix containing the number of sequences which are not gaps in either
        position used for scoring the wholeMIPMatrix.
    '''
    start = time()
    if((saveFile is not None) and os.path.exists(saveFile + '.npz')):
        loadedData = np.load(saveFile + '.npz')
        mipMatrix = loadedData['wholeMIP']
        evidenceMatrix = loadedData['evidence']
    else:
        overallMMI = 0.0
        # generate an MI matrix for each cluster
        miMatrix = np.zeros((alignment.seqLength, alignment.seqLength))
        evidenceMatrix = np.zeros(
            (alignment.seqLength, alignment.seqLength))
        # Vector of 1 column
        MMI = np.zeros(alignment.seqLength)
        apcMatrix = np.zeros((alignment.seqLength, alignment.seqLength))
        mipMatrix = np.zeros((alignment.seqLength, alignment.seqLength))
        # Generate MI matrix from alignment2Num matrix, the MMI matrix,
        # and overallMMI
        for i in range(alignment.seqLength):
            for j in range(i + 1, alignment.seqLength):
                if(evidence or alterInput):
                    colSubI, colSubJ, _pos, ev = alignment.identifyComparableSequences(
                        i, j)
                else:
                    ev = 0
                if(alterInput):
                    colI = colSubI
                    colJ = colSubJ
                else:
                    colI = alignment.alignmentMatrix[:, i]
                    colJ = alignment.alignmentMatrix[:, j]
                currMIS = mutual_info_score(colI, colJ, contingency=None)
#                 if(((alterInput) and (ev == 0)) or
#                    ((ratioCutOff is not None) and (r >= 0.8))):
#                     currMIS = 0
#                 else:
#                     try:
#                         currMIS = mutual_info_score(
#                             colI, colJ, contingency=None)
#                     except:
#                         print 'wholeAnalysis'
#                         embed()
#                         exit()
                # AW: divides by individual entropies to normalize.
                miMatrix[i, j] = miMatrix[j, i] = currMIS
                evidenceMatrix[i, j] = evidenceMatrix[j, i] = ev
                overallMMI += currMIS
        MMI += np.sum(miMatrix, axis=1)
        MMI -= miMatrix[np.arange(alignment.seqLength),
                        np.arange(alignment.seqLength)]
        MMI /= (alignment.seqLength - 1)
        overallMMI = 2.0 * \
            (overallMMI / (alignment.seqLength - 1)) / alignment.seqLength
        # Calculating APC
        apcMatrix += np.outer(MMI, MMI)
        apcMatrix[np.arange(alignment.seqLength),
                  np.arange(alignment.seqLength)] = 0
        apcMatrix /= overallMMI
        # Defining MIP matrix
        mipMatrix += miMatrix - apcMatrix
        mipMatrix[np.arange(alignment.seqLength),
                  np.arange(alignment.seqLength)] = 0
        if(saveFile is not None):
            np.savez(saveFile, wholeMIP=mipMatrix, evidence=evidenceMatrix)
    end = time()
    print('Whole analysis took {} min'.format((end - start) / 60.0))
    return mipMatrix, evidenceMatrix


def poolInitTemp(wCC, alterInput):
    '''
    poolInit

    A function which initializes processes spawned in a worker pool performing
    the etMIPWorker function.  This provides a set of variables to all working
    processes which are shared.

    Parameters:
    -----------
    wCC : str
        Method by which to combine individual matrices from one round of
        clustering. The options supported now are: sum, average, size_weighted,
        and evidence_weighted.
    alterInput: bool
        Whether or not to restrict the input to the mutual information
        computation to only those sequences which have gaps in neither of
        the considered positions.
    '''
    global withinClusterCombi
    withinClusterCombi = wCC
    global alterMIInput
    alterMIInput = alterInput


def etMIPWorkerTemp(inTup):
    '''
    ETMIP Worker

    Performs clustering and calculation of cluster dependent sequence distances.
    This function requires initialization of threads with poolInit, or setting
    of global variables as described in that function.

    Parameters:
    -----------
    inTup: tuple
        Tuple containing the number of clusters to form during agglomerative
        clustering.
    Returns:
    --------
    int
        The clustering constant K.
    int
        The subalignment analyzed in this alignment.
    numpy.array
        A matrix of pairwise distances between sequences based on subalignments
        formed during clustering.
    numpy.array
        A matrix containing not only the overall clustering scores for the
        specified clustering constants, but all of the scores computed in the
        subalignments identified by the hierarchical clustering.
    float
        The time in seconds which it took to perform clustering.
    '''
    clus, sub, newAlignment = inTup
    start = time()
    if('evidence' in withinClusterCombi):
        clusteredMIPMatrix, evidenceMat = wholeAnalysis(newAlignment, True,
                                                        alterMIInput)
    else:
        clusteredMIPMatrix, evidenceMat = wholeAnalysis(newAlignment, False,
                                                        alterMIInput)
    end = time()
    timeElapsed = end - start
    print('ETMIP worker took {} min'.format(timeElapsed / 60.0))
    return clus, sub, clusteredMIPMatrix, evidenceMat, timeElapsed


def poolInit2(c, qAlignment, qStructure):
    '''
    poolInit2

    A function which initializes processes spawned in a worker pool performing
    the etMIPWorker2 function.  This provides a set of variables to all working
    processes which are shared.

    Parameters:
    -----------
    c: float
        The threshold distance at which to consider two residues as interacting
        with one another.
    qAlignment: SeqAlignment
        Object containing the sequence alignment for this analysis.
    aStructure: PDBReference
        Object containing the PDB information for this analysis.
    '''
    global cutoff
    cutoff = c
    global seqLen
    seqLen = qAlignment.seqLength
    global pdbResidueList
    global pdbDist
    global seqToPDB
    if(qStructure is None):
        pdbResidueList = None
        pdbDist = None
        seqToPDB = None
    else:
        pdbResidueList = qStructure.pdbResidueList
        pdbDist = qStructure.residueDists
        seqToPDB = qStructure.fastaToPDBMapping


def etMIPWorker2(inTup):
    '''
    ETMIP Worker 2

    Performs clustering and calculation of cluster dependent sequence distances.
    This function requires initialization of threads with poolInit, or setting
    of global variables as described in that function.

    Parameters:
    -----------
    inTup: tuple
        Tuple containing the number of clusters to form during agglomerative
        clustering and a matrix which is the result of summing the original
        MIP matrix and the matrix resulting from clustering at this clustering
        and lower clusterings.
    Returns:
    --------
    int
        Number of clusters.
    list
        Coverage values for this clustering.
    float
        The time in seconds which it took to perform clustering.
    list
        List of false positive rates.
    list
        List of true positive rates.
    float
        The ROCAUC value for this clustering.
    '''
    clus, summedMatrix = inTup
    start = time()
    coverage = np.zeros(summedMatrix.shape)
    testMat = np.triu(summedMatrix)
    mask = np.triu(np.ones(summedMatrix.shape), k=1)
    normalization = ((summedMatrix.shape[0]**2 - summedMatrix.shape[0]) / 2.0)
    for i in range(summedMatrix.shape[0]):
        for j in range(i + 1, summedMatrix.shape[0]):
            boolMat = (testMat[i, j] >= testMat) * 1.0
            correctedMat = boolMat * mask
            computeCoverage2 = (((np.sum(correctedMat) - 1) * 100) /
                                normalization)
            coverage[i, j] = coverage[j, i] = computeCoverage2
    # Defining which of the values which there are ETMIPC scores for have
    # distance measurements in the PDB Structure
    indices = np.triu_indices(summedMatrix.shape[0], 1)
    mappablePos = np.array(seqToPDB.keys())
    xMappable = np.in1d(indices[0], mappablePos)
    yMappable = np.in1d(indices[1], mappablePos)
    finalMappable = xMappable & yMappable
    indices = (indices[0][finalMappable], indices[1][finalMappable])
#     etmiplistCoverage = coverage[np.triu_indices(summedMatrix.shape[0], 1)]
    etmiplistCoverage = coverage[indices]
    # Mapping indices used for ETMIPC coverage list so that it can be used to
    # retrieve correct distances from PDB distances matrix.
    replace = np.array([list(seqToPDB.keys()), list(seqToPDB.values())])
    mask1 = np.in1d(indices[0], replace[0, :])
    indices[0][mask1] = replace[1, np.searchsorted(replace[0, :],
                                                   indices[0][mask1])]
    mask2 = np.in1d(indices[1], replace[0, :])
    indices[1][mask2] = replace[1, np.searchsorted(replace[0, :],
                                                   indices[1][mask2])]
    sortedPDBDist = pdbDist[indices]
    # AUC computation
    if((sortedPDBDist is not None) and
       (len(etmiplistCoverage) != len(sortedPDBDist))):
        print "lengths do not match"
        sys.exit()
    if(sortedPDBDist is not None):
        y_true1 = ((sortedPDBDist <= cutoff) * 1)
        fpr, tpr, _thresholds = roc_curve(y_true1, etmiplistCoverage,
                                          pos_label=1)
        roc_auc = auc(fpr, tpr)
    else:
        fpr = None
        tpr = None
        roc_auc = None
    end = time()
    timeElapsed = end - start
    print('ETMIP worker 2 took {} min'.format(timeElapsed / 60.0))
    return (clus, coverage, timeElapsed, fpr, tpr, roc_auc)<|MERGE_RESOLUTION|>--- conflicted
+++ resolved
@@ -161,7 +161,6 @@
         for c in self.clusters:
             start = time()
             clusterSizes[c] = {}
-<<<<<<< HEAD
             resultDir = self.outputDir + '/{}/'.format(c)
             if(not os.path.exists(resultDir)):
                 os.mkdir(resultDir)
@@ -169,10 +168,6 @@
 #             clusDict, clusDet = self.alignment.aggClustering(nCluster=c,
 #                                                              cacheDir=self.outputDir)
             clusDict, clusDet = self.alignment.randomAssignment(nCluster=c)
-=======
-            clusDict, clusDet = self.alignment.aggClustering(nCluster=c,
-                                                             cacheDir=self.outputDir)
->>>>>>> ce1e7517
             treeOrdering = []
             for sub in clusDet:
                 newAlignment = self.alignment.generateSubAlignment(
