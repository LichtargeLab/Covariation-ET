'''
Created on Aug 17, 2017

@author: daniel
'''
from Bio.pairwise2 import format_alignment
from Bio import pairwise2
import cPickle as pickle
from time import time
import numpy as np
import os
import re
from IPython import embed


class PDBReference(object):
    '''
    classdocs
    '''

    def __init__(self, pdbFile):
        '''
        Constructor

        Initiates an instance of the PDBReference class which stores the
        following data:

        fileName: str
            The file name or path to the desired PDB file.
        residue3D : dict
            A dictionary mapping a residue number to its spatial position in 3D.
        pdbResidueList : list
            A sorted list of residue numbers from the PDB file.
        residuePos : dict
            A dictionary mapping residue number to the name of the residue at that
            position.
        seq:
            Sequence of the structure parsed in from the PDB file.
        fastaToPDBMapping : dict
            A structure mapping the index of the positions in the fasta sequence
            which align to positions in the PDB sequence based on a local alignment
            with no mismatches allowed.
        residueDists : list
            List of minimum distances between residues, sorted by the ordering
            of residues in pdbResidueList.
        chains : set
            The chains which are present in this proteins structure.
        size : int
            The length of the amino acid chain defining this structure.
        '''
        self.fileName = pdbFile
        self.residue3D = None
        self.pdbResidueList = None
        self.residuePos = None
        self.seq = None
        self.fastaToPDBMapping = None
        self.residueDists = None
        self.chains = None
        self.size = 0

    def importPDB(self, saveFile=None):
        '''
        importPDB

        This method imports a PDB files information generating a list of lists.
        Each list contains the Amino Acid 3-letter abbreviation, residue number,
        x, y, and z coordinate. This method updates the following class
        variables: residue3D, pdbResidueList, residuePos, and seq.

        Parameters:
        -----------
        saveFile: str
            The file path to a previously stored PDB file data structure.
        '''
        start = time()
        convertAA = {'ALA': 'A', 'ARG': 'R', 'ASN': 'N', 'ASP': 'D', 'ASX': 'B',
                     'CYS': 'C', 'GLU': 'E', 'GLN': 'Q', 'GLX': 'Z', 'GLY': 'G',
                     'HIS': 'H', 'ILE': 'I', 'LEU': 'L', 'LYS': 'K', 'MET': 'M',
                     'PHE': 'F', 'PRO': 'P', 'SER': 'S', 'THR': 'T', 'TRP': 'W',
                     'TYR': 'Y', 'VAL': 'V'}
        if((saveFile is not None) and os.path.exists(saveFile)):
            residue3D, pdbResidueList, residuePos, seq, chains = pickle.load(
                open(saveFile, 'rb'))
        else:
            pdbFile = open(self.fileName, 'rb')
            chains = set()
            residue3D = {}
            pdbResidueList = {}
            residuePos = {}
            seq = {}
            prevRes = None
            prevChain = None
            pdbPattern = r'ATOM\s*(\d+)\s*(\w*)\s*([A-Z]{3})\s*([A-Z])\s*(\d+)\s*(-?\d+\.\d+)\s*(-?\d+\.\d+)\s*(-?\d+\.\d+)\s*(-?\d+\.\d+)\s*(-?\d+\.\d+)\s*([A-Z])'
            for line in pdbFile:

                res = re.match(pdbPattern, line)
                if not res:
                    continue
                try:
                    resName = convertAA[res.group(3)]
                except KeyError:
                    print(
                        'Skipping the following line in the PDB, unsupported AA:\n{}'.format(line))
                resChain = res.group(4)
                resNum = int(res.group(5))
                resAtomList = np.asarray([float(res.group(6)),
                                          float(res.group(7)),
                                          float(res.group(8))])
                # New conditional to manage prev res and prev chain
                if(prevRes != resNum):
                    if(prevChain != resChain):
                        if(prevChain is not None):
                            residue3D[prevChain][prevRes] = np.vstack(
                                residue3D[prevChain][prevRes])
                        prevChain = resChain
                        chains.add(resChain)
                        residue3D[resChain] = {}
                        pdbResidueList[resChain] = []
                        residuePos[resChain] = {}
                        seq[resChain] = []
                    elif(prevRes is not None):
                        residue3D[resChain][prevRes] = np.vstack(
                            residue3D[resChain][prevRes])
                    else:
                        pass
                    prevRes = resNum
                    residue3D[resChain][resNum] = [resAtomList]
                    pdbResidueList[resChain].append(resNum)
                    residuePos[resChain][resNum] = resName
                    seq[resChain].append(resName)
                else:
                    residue3D[resChain][resNum].append(resAtomList)
            residue3D[prevChain][prevRes] = np.vstack(
                residue3D[prevChain][prevRes])
            # list of sorted residues - necessary for those where res1 is not 1
            for chain in chains:
                pdbResidueList[chain] = sorted(pdbResidueList[chain])
                seq[chain] = ''.join(seq[chain])
            pdbFile.close()
            if(saveFile is not None):
                pickle.dump((residue3D, pdbResidueList, residuePos, seq, chains),
                            open(saveFile, 'wb'), protocol=pickle.HIGHEST_PROTOCOL)
<<<<<<< HEAD
#         if((chains is None) or (chains == set())):
#             chains = ['A']
=======
>>>>>>> c0598918
        self.chains = chains
        self.residue3D = residue3D
        self.pdbResidueList = pdbResidueList
        self.residuePos = residuePos
        self.seq = seq
        self.size = {chain: len(seq[chain]) for chain in self.chains}
        end = time()
        print('Importing the PDB file took {} min'.format((end - start) / 60.0))

    def mapAlignmentToPDBSeq(self, fastaSeq):
        '''
        Map sequence positions between query from the alignment and residues in
        PDB file. This method updates the fastaToPDBMapping class variable.

        Parameters:
        -----------
        fastaSeq: str
            A string providing the amino acid (single letter abbreviations)
            sequence for the protein.
        pdbSeq: str
            A string providing the amino acid (single letter abbreviations)
            sequence for the protein.
        '''
        start = time()
        chain = None
        if(len(self.chains) == 1):
            chain, = self.chains
            alignments = pairwise2.align.globalxs(fastaSeq, self.seq[chain],
                                                  -1, 0)
        else:
            alignments = None
            for ch in self.chains:
                currAlign = pairwise2.align.globalxs(fastaSeq, self.seq[ch],
                                                     -1, 0)
                print currAlign[0][2]
                if((alignments is None) or
                   (alignments[0][2] < currAlign[0][2])):
                    alignments = currAlign
                    chain = ch
        print(format_alignment(*alignments[0]))
        fCounter = 0
        pCounter = 0
        fToPMap = {}
        for i in range(len(alignments[0][0])):
            if((alignments[0][0][i] != '-') and (alignments[0][1][i] != '-')):
                fToPMap[fCounter] = pCounter
            if(alignments[0][0][i] != '-'):
                fCounter += 1
            if(alignments[0][1][i] != '-'):
                pCounter += 1
        end = time()
        print('Mapping query sequence and pdb took {} min'.format(
            (end - start) / 60.0))
        self.fastaToPDBMapping = (chain, fToPMap)

    def findDistance(self, saveFile=None):
        '''
        Find distance

        This code takes in an input of a pdb file and outputs a dictionary with the
        nearest atom distance between two residues. This method updates the
        resideuDists class variables.

        Parameters:
        -----------
        saveFile: str
            File name and/or location of file containing a previously computed set
            of distance data for a PDB structure.
        --------
        '''
        start = time()
        if((saveFile is not None) and os.path.exists(saveFile)):
            pdbDist = {}
            for chain in self.chains:
                pdbDist[chain] = np.load(
                    saveFile + '_' + chain + '.npz')[chain]
        else:
            pdbDist = {}
            for chain in self.chains:
                pdbDist[chain] = np.zeros((self.size[chain], self.size[chain]))
                # Loop over all residues in the pdb
                for i in range(self.size[chain]):
                    # Loop over residues to calculate distance between all residues
                    # i and j
                    for j in range(i + 1, self.size[chain]):
                        # Getting the 3d coordinates for every atom in each residue.
                        # iterating over all pairs to find all distances
                        key1 = self.pdbResidueList[chain][i]
                        key2 = self.pdbResidueList[chain][j]
                        # finding the minimum value from the distance array
                        # Making dictionary of all min values indexed by the two residue
                        # names
                        res1 = (self.residue3D[chain][key2] -
                                self.residue3D[chain][key1][:, np.newaxis])
                        norms = np.linalg.norm(res1, axis=2)
                        pdbDist[chain][i, j] = pdbDist[chain][j, i] = np.min(
                            norms)
            if(saveFile is not None):
                for chain in self.chains:
                    np.savez(saveFile + '_' + chain, chain=pdbDist[chain])
        end = time()
        print('Computing the distance matrix based on the PDB file took {} min'.format(
            (end - start) / 60.0))
        self.residueDists = pdbDist<|MERGE_RESOLUTION|>--- conflicted
+++ resolved
@@ -140,11 +140,6 @@
             if(saveFile is not None):
                 pickle.dump((residue3D, pdbResidueList, residuePos, seq, chains),
                             open(saveFile, 'wb'), protocol=pickle.HIGHEST_PROTOCOL)
-<<<<<<< HEAD
-#         if((chains is None) or (chains == set())):
-#             chains = ['A']
-=======
->>>>>>> c0598918
         self.chains = chains
         self.residue3D = residue3D
         self.pdbResidueList = pdbResidueList
